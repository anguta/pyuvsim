#!/usr/bin/env python
# -*- mode: python; coding: utf-8 -*
# Copyright (c) 2018 Radio Astronomy Software Group
# Licensed under the 2-clause BSD License

import pyuvsim
import argparse
import os
import numpy as np
import yaml
from mpi4py import MPI
from pyuvdata import UVBeam, UVData
from pyuvdata.data import DATA_PATH
from pyuvsim.data import DATA_PATH as SIM_DATA_PATH
from pyuvsim import simsetup


comm = MPI.COMM_WORLD
rank = comm.Get_rank()
size = comm.Get_size()

parser = argparse.ArgumentParser(description=("A command-line script "
                                              "to execute a pyuvsim simulation from a parameter file."))

parser.add_argument('-p', '--paramsfile', dest='paramsfile', type=str, help='Parameter yaml file.')
args = vars(parser.parse_args())

if 'paramsfile' not in args:
    raise KeyError("Parameter file required")

with open(args['paramsfile'], 'r') as pfile:
    params = yaml.safe_load(pfile)

if params is None:
    params = {}

input_uv = UVData()

beam = None
input_uv = UVData()
mock_arrangement = None
catalog = None
if rank == 0:
    if 'uvfile' in params:
        # simulate from a uvfits file if one is specified in the param file.

        filename = params['uvfile']
        print("Reading:", os.path.basename(filename))
        input_uv.read_uvfits(filename)

        if 'beam_files' in params:
            beam_ids = params['beam_files'].keys()
            beamfits_files = params['beam_files'].values()
            beam_list = []
            for bf in beamfits_files:
                uvb = UVBeam()
                uvb.read_beamfits()
                beam_list.append(bf)

        beam_list = (np.array(beam_list)[beam_ids]).tolist()
        outfile_name = os.path.join(params['outdir'], params['outfile_prefix'] + "_" + os.path.basename(filename))
        outfile_name = outfile_name + ".uvfits"

    else:
        # Not running off a uvfits.
        print("Simulating from parameters")
        input_uv, beam_list, beam_dict, beam_ids = simsetup.initialize_uvdata_from_params(args['paramsfile'])
        print("Nfreqs: ", input_uv.Nfreqs)
        print("Ntimes: ", input_uv.Ntimes)
<<<<<<< HEAD
        beam = beam_list[0]
        file_params = params['filing']
        params.update(file_params)
        del params['filing']
        if 'outfile_name' not in params or params['outfile_name'] == '':
            outfile_prefix = ""
            outfile_suffix = "_results"
            if 'outfile_prefix' in params:
                outfile_prefix = params['outfile_prefix'] + "_"
            if 'outfile_suffix' in params:
                outfile_suffix = "_" + params['outfile_suffix']
            outfile_name = os.path.join(params['outdir'], outfile_prefix
                                        + os.path.basename(args['paramsfile'])[:-5]
                                        + outfile_suffix)  # Strip .yaml extention
        else:
            outfile_name = params['outfile_name']

        outfile_name = outfile_name + ".uvfits"

        if 'clobber' not in params:
            outfile_name = simsetup.check_file_exists_and_increment(outfile_name)

        try:
            source_params = params['sources']
        except KeyError:
            print("Warning: No catalog information provided!")
            mock_keywords = None
            catalog = None   # Will default to a single point source at zenith
=======
        beam = beam_list[0]  ## TODO Replace this!
        source_params = params['sources']
>>>>>>> d532c35a
        if source_params['catalog'] == 'mock':
            mock_keywords = {'time': input_uv.time_array[0], 'arrangement': source_params['mock_arrangement'],
                              'array_location': EarthLocation.from_geocentric(*input_uv.telescope_location, unit='m')}
            extra_mock_kwds = ['time', 'Nsrcs', 'zen_ang', 'save', 'max_za']
            for k in extra_mock_kwds:
                if k in source_params.keys():
                    mock_keywords[k] = source_params[k]
            catalog = 'mock'

        if 'catalog' in source_params:
            catalog = source_params['catalog']
        else:
            catalog = None

    elif source_params['catalog'].endswith('txt'):
            catalog = np.array(simsetup.point_sources_from_params(source_params['catalog']))
            catalog = source_params['catalog']
        else:
            catalog = None

beam = comm.bcast(beam, root=0)
beam_list = [beam]
uvdata_out = pyuvsim.uvsim.run_uvsim(input_uv, beam_list=beam_list, catalog=catalog, mock_keywords=mock_keywords)

if rank == 0:
    simsetup.write_uvfits(uvdata_out, params)<|MERGE_RESOLUTION|>--- conflicted
+++ resolved
@@ -67,28 +67,6 @@
         input_uv, beam_list, beam_dict, beam_ids = simsetup.initialize_uvdata_from_params(args['paramsfile'])
         print("Nfreqs: ", input_uv.Nfreqs)
         print("Ntimes: ", input_uv.Ntimes)
-<<<<<<< HEAD
-        beam = beam_list[0]
-        file_params = params['filing']
-        params.update(file_params)
-        del params['filing']
-        if 'outfile_name' not in params or params['outfile_name'] == '':
-            outfile_prefix = ""
-            outfile_suffix = "_results"
-            if 'outfile_prefix' in params:
-                outfile_prefix = params['outfile_prefix'] + "_"
-            if 'outfile_suffix' in params:
-                outfile_suffix = "_" + params['outfile_suffix']
-            outfile_name = os.path.join(params['outdir'], outfile_prefix
-                                        + os.path.basename(args['paramsfile'])[:-5]
-                                        + outfile_suffix)  # Strip .yaml extention
-        else:
-            outfile_name = params['outfile_name']
-
-        outfile_name = outfile_name + ".uvfits"
-
-        if 'clobber' not in params:
-            outfile_name = simsetup.check_file_exists_and_increment(outfile_name)
 
         try:
             source_params = params['sources']
@@ -96,10 +74,8 @@
             print("Warning: No catalog information provided!")
             mock_keywords = None
             catalog = None   # Will default to a single point source at zenith
-=======
-        beam = beam_list[0]  ## TODO Replace this!
+        beam = beam_list[0]
         source_params = params['sources']
->>>>>>> d532c35a
         if source_params['catalog'] == 'mock':
             mock_keywords = {'time': input_uv.time_array[0], 'arrangement': source_params['mock_arrangement'],
                               'array_location': EarthLocation.from_geocentric(*input_uv.telescope_location, unit='m')}
@@ -114,12 +90,6 @@
         else:
             catalog = None
 
-    elif source_params['catalog'].endswith('txt'):
-            catalog = np.array(simsetup.point_sources_from_params(source_params['catalog']))
-            catalog = source_params['catalog']
-        else:
-            catalog = None
-
 beam = comm.bcast(beam, root=0)
 beam_list = [beam]
 uvdata_out = pyuvsim.uvsim.run_uvsim(input_uv, beam_list=beam_list, catalog=catalog, mock_keywords=mock_keywords)
